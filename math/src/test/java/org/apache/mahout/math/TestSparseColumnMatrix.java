--- conflicted
+++ resolved
@@ -34,9 +34,10 @@
   public void testIterate() {
     // ignore this test for now
   }
-<<<<<<< HEAD
 
 
-=======
->>>>>>> e816add5
+  @Override
+  public void testIterate() {
+    // ignore this test for now
+  }
 }