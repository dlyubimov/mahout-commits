--- conflicted
+++ resolved
@@ -74,10 +74,7 @@
 
     Arrays.fill(yRow, 0);
     if (!aRow.isDense()) {
-<<<<<<< HEAD
       int j = 0;
-=======
->>>>>>> 5e4b64d7
       for (Element el : aRow) {
         accumDots(el.index(), el.get(), yRow);
       }
