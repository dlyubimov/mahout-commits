/**
 * Licensed to the Apache Software Foundation (ASF) under one or more
 * contributor license agreements.  See the NOTICE file distributed with
 * this work for additional information regarding copyright ownership.
 * The ASF licenses this file to You under the Apache License, Version 2.0
 * (the "License"); you may not use this file except in compliance with
 * the License.  You may obtain a copy of the License at
 *
 *     http://www.apache.org/licenses/LICENSE-2.0
 *
 * Unless required by applicable law or agreed to in writing, software
 * distributed under the License is distributed on an "AS IS" BASIS,
 * WITHOUT WARRANTIES OR CONDITIONS OF ANY KIND, either express or implied.
 * See the License for the specific language governing permissions and
 * limitations under the License.
 */

package org.apache.mahout.math.hadoop.stochasticsvd;

import java.io.Closeable;
import java.io.IOException;
import java.util.Deque;
import java.util.Random;

import org.apache.hadoop.conf.Configuration;
import org.apache.hadoop.fs.FileSystem;
import org.apache.hadoop.fs.Path;
import org.apache.hadoop.io.Writable;
import org.apache.mahout.common.IOUtils;
import org.apache.mahout.common.RandomUtils;
import org.apache.mahout.math.DenseMatrix;
import org.apache.mahout.math.DenseVector;
import org.apache.mahout.math.DistributedRowMatrixWriter;
import org.apache.mahout.math.Matrix;
import org.apache.mahout.math.Vector;
import org.apache.mahout.math.function.Functions;
import org.apache.mahout.math.ssvd.EigenSolverWrapper;

import com.google.common.collect.Lists;

/**
 * Stochastic SVD solver (API class).
 * <P>
 * 
 * Implementation details are in my working notes in MAHOUT-376
 * (https://issues.apache.org/jira/browse/MAHOUT-376).
 * <P>
 * 
 * As of the time of this writing, I don't have benchmarks for this method in
 * comparison to other methods. However, non-hadoop differentiating
 * characteristics of this method are thought to be :
 * <LI>"faster" and precision is traded off in favor of speed. However, there's
 * lever in terms of "oversampling parameter" p. Higher values of p produce
 * better precision but are trading off speed (and minimum RAM requirement).
 * This also means that this method is almost guaranteed to be less precise than
 * Lanczos unless full rank SVD decomposition is sought.
 * <LI>"more scale" -- can presumably take on larger problems than Lanczos one
 * (not confirmed by benchmark at this time)
 * <P>
 * <P>
 * 
 * Specifically in regards to this implementation, <i>I think</i> couple of
 * other differentiating points are:
 * <LI>no need to specify input matrix height or width in command line, it is
 * what it gets to be.
 * <LI>supports any Writable as DRM row keys and copies them to correspondent
 * rows of U matrix;
 * <LI>can request U or V or U<sub>&sigma;</sub>=U* &Sigma;<sup>0.5</sup> or
 * V<sub>&sigma;</sub>=V* &Sigma;<sup>0.5</sup> none of which would require pass
 * over input A and these jobs are parallel map-only jobs.
 * <P>
 * <P>
 * 
 * This class is central public API for SSVD solver. The use pattern is as
 * follows:
 * 
 * <UL>
 * <LI>create the solver using constructor and supplying computation parameters.
 * <LI>set optional parameters thru setter methods.
 * <LI>call {@link #run()}.
 * <LI> {@link #getUPath()} (if computed) returns the path to the directory
 * containing m x k U matrix file(s).
 * <LI> {@link #getVPath()} (if computed) returns the path to the directory
 * containing n x k V matrix file(s).
 * 
 * </UL>
 */
public class SSVDSolver {

  private Vector svalues;
  private boolean computeU = true;
  private boolean computeV = true;
  private String uPath;
  private String vPath;
  private int outerBlockHeight = 30000;
  private int abtBlockHeight = 200000;

  // configured stuff
  private final Configuration conf;
  private final Path[] inputPath;
  private final Path outputPath;
  private final int ablockRows;
  private final int k;
  private final int p;
  private int q;
  private final int reduceTasks;
  private int minSplitSize = -1;
  private boolean cUHalfSigma;
  private boolean cVHalfSigma;
  private boolean overwrite;
  private boolean broadcast = true;
  private Path pcaMeanPath;

  /**
   * create new SSVD solver. Required parameters are passed to constructor to
   * ensure they are set. Optional parameters can be set using setters .
   * <P>
   * 
   * @param conf
   *          hadoop configuration
   * @param inputPath
   *          Input path (should be compatible with DistributedRowMatrix as of
   *          the time of this writing).
   * @param outputPath
   *          Output path containing U, V and singular values vector files.
   * @param ablockRows
   *          The vertical hight of a q-block (bigger value require more memory
   *          in mappers+ perhaps larger {@code minSplitSize} values
   * @param k
   *          desired rank
   * @param p
   *          SSVD oversampling parameter
   * @param reduceTasks
   *          Number of reduce tasks (where applicable)
   * @throws IOException
   *           when IO condition occurs.
   */
  public SSVDSolver(Configuration conf,
                    Path[] inputPath,
                    Path outputPath,
                    int ablockRows,
                    int k,
                    int p,
                    int reduceTasks) {
    this.conf = conf;
    this.inputPath = inputPath;
    this.outputPath = outputPath;
    this.ablockRows = ablockRows;
    this.k = k;
    this.p = p;
    this.reduceTasks = reduceTasks;
  }

  public void setcUHalfSigma(boolean cUHat) {
    this.cUHalfSigma = cUHat;
  }

  public void setcVHalfSigma(boolean cVHat) {
    this.cVHalfSigma = cVHat;
  }

  public int getQ() {
    return q;
  }

  /**
   * sets q, amount of additional power iterations to increase precision
   * (0..2!). Defaults to 0.
   * 
   * @param q
   */
  public void setQ(int q) {
    this.q = q;
  }

  /**
   * The setting controlling whether to compute U matrix of low rank SSVD.
   * 
   */
  public void setComputeU(boolean val) {
    computeU = val;
  }

  /**
   * Setting controlling whether to compute V matrix of low-rank SSVD.
   * 
   * @param val
   *          true if we want to output V matrix. Default is true.
   */
  public void setComputeV(boolean val) {
    computeV = val;
  }

  /**
   * Sometimes, if requested A blocks become larger than a split, we may need to
   * use that to ensure at least k+p rows of A get into a split. This is
   * requirement necessary to obtain orthonormalized Q blocks of SSVD.
   * 
   * @param size
   *          the minimum split size to use
   */
  public void setMinSplitSize(int size) {
    minSplitSize = size;
  }

  /**
   * This contains k+p singular values resulted from the solver run.
   * 
   * @return singlular values (largest to smallest)
   */
  public Vector getSingularValues() {
    return svalues;
  }

  /**
   * returns U path (if computation were requested and successful).
   * 
   * @return U output hdfs path, or null if computation was not completed for
   *         whatever reason.
   */
  public String getUPath() {
    return uPath;
  }

  /**
   * return V path ( if computation was requested and successful ) .
   * 
   * @return V output hdfs path, or null if computation was not completed for
   *         whatever reason.
   */
  public String getVPath() {
    return vPath;
  }

  public boolean isOverwrite() {
    return overwrite;
  }

  /**
   * if true, driver to clean output folder first if exists.
   * 
   * @param overwrite
   */
  public void setOverwrite(boolean overwrite) {
    this.overwrite = overwrite;
  }

  public int getOuterBlockHeight() {
    return outerBlockHeight;
  }

  /**
   * The height of outer blocks during Q'A multiplication. Higher values allow
   * to produce less keys for combining and shuffle and sort therefore somewhat
   * improving running time; but require larger blocks to be formed in RAM (so
   * setting this too high can lead to OOM).
   * 
   * @param outerBlockHeight
   */
  public void setOuterBlockHeight(int outerBlockHeight) {
    this.outerBlockHeight = outerBlockHeight;
  }

  public int getAbtBlockHeight() {
    return abtBlockHeight;
  }

  /**
   * the block height of Y_i during power iterations. It is probably important
   * to set it higher than default 200,000 for extremely sparse inputs and when
   * more ram is available. y_i block height and ABt job would occupy approx.
   * abtBlockHeight x (k+p) x sizeof (double) (as dense).
   * 
   * @param abtBlockHeight
   */
  public void setAbtBlockHeight(int abtBlockHeight) {
    this.abtBlockHeight = abtBlockHeight;
  }

  public boolean isBroadcast() {
    return broadcast;
  }

  /**
   * If this property is true, use DestributedCache mechanism to broadcast some
   * stuff around. May improve efficiency. Default is false.
   * 
   * @param broadcast
   */
  public void setBroadcast(boolean broadcast) {
    this.broadcast = broadcast;
  }

  /**
   * Optional. Single-vector file path for a vector (aka xi in MAHOUT-817
   * working notes) to be subtracted from each row of input.
   * <P>
   * 
   * Brute force approach would force would turn input into a dense input, which
   * is often not very desirable. By supplying this offset to SSVD solver, we
   * can avoid most of that overhead due to increased input density.
   * <P>
   * 
   * The vector size for this offest is n (width of A input). In PCA and R this
   * is known as "column means", but in this case it can be any offset of row
   * vectors of course to propagate into SSVD solution.
   * <P>
   * 
   */
  public Path getPcaMeanPath() {
    return pcaMeanPath;
  }

  public void setPcaMeanPath(Path pcaMeanPath) {
    this.pcaMeanPath = pcaMeanPath;
  }

  /**
   * run all SSVD jobs.
   * 
   * @throws IOException
   *           if I/O condition occurs.
   */
  public void run() throws IOException {

    Deque<Closeable> closeables = Lists.newLinkedList();
    try {
      Class<? extends Writable> labelType =
        SSVDHelper.sniffInputLabelType(inputPath, conf);
      FileSystem fs = FileSystem.get(conf);

      Path qPath = new Path(outputPath, "Q-job");
      Path btPath = new Path(outputPath, "Bt-job");
      Path uHatPath = new Path(outputPath, "UHat");
      Path svPath = new Path(outputPath, "Sigma");
      Path uPath = new Path(outputPath, "U");
      Path vPath = new Path(outputPath, "V");

      Path pcaBasePath = new Path(outputPath, "pca");
      Path sbPath = null;
      Path sqPath = null;

      double xisquaredlen = 0;

      if (pcaMeanPath != null)
        fs.mkdirs(pcaBasePath);
      Random rnd = RandomUtils.getRandom();
      long seed = rnd.nextLong();

      if (pcaMeanPath != null) {
        /*
         * combute s_b0 if pca offset present.
         * 
         * Just in case, we treat xi path as a possible reduce or otherwise
         * multiple task output that we assume we need to sum up partial
         * components. If it is just one file, it will work too.
         */

        Vector xi = SSVDHelper.loadAndSumUpVectors(pcaMeanPath, conf);
        xisquaredlen = xi.dot(xi);
        Omega omega = new Omega(seed, k + p);
        Vector s_b0 = omega.mutlithreadedTRightMultiply(xi);

        SSVDHelper.saveVector(s_b0, sbPath =
          new Path(pcaBasePath, "somega.seq"), conf);
      }

      if (overwrite) {
        fs.delete(outputPath, true);
      }

      /*
       * if we work with pca offset, we need to precompute s_bq0 aka s_omega for
       * jobs to use.
       */

      QJob.run(conf,
               inputPath,
               sbPath,
               qPath,
               ablockRows,
               minSplitSize,
               k,
               p,
               seed,
               reduceTasks);

      /*
       * restrict number of reducers to a reasonable number so we don't have to
       * run too many additions in the frontend when reconstructing BBt for the
       * last B' and BB' computations. The user may not realize that and gives a
       * bit too many (I would be happy i that were ever the case though).
       */

      sbPath = new Path(pcaBasePath, "sb0");
      sqPath = new Path(pcaBasePath, "sq0");

      BtJob.run(conf,
                inputPath,
                qPath,
                pcaMeanPath,
                btPath,
                minSplitSize,
                k,
                p,
                outerBlockHeight,
                q <= 0 ? Math.min(1000, reduceTasks) : reduceTasks,
                broadcast,
                labelType,
                q <= 0);

      sbPath = new Path(btPath, BtJob.OUTPUT_SB + "-*");
      sqPath = new Path(btPath, BtJob.OUTPUT_SQ + "-*");

      // power iterations
      for (int i = 0; i < q; i++) {

        qPath = new Path(outputPath, String.format("ABt-job-%d", i + 1));
        Path btPathGlob = new Path(btPath, BtJob.OUTPUT_BT + "-*");
        ABtDenseOutJob.run(conf,
                           inputPath,
                           btPathGlob,
                           pcaMeanPath,
                           sqPath,
                           sbPath,
                           qPath,
                           ablockRows,
                           minSplitSize,
                           k,
                           p,
                           abtBlockHeight,
                           reduceTasks,
                           broadcast);

        btPath = new Path(outputPath, String.format("Bt-job-%d", i + 1));

        BtJob.run(conf,
                  inputPath,
                  qPath,
                  pcaMeanPath,
                  btPath,
                  minSplitSize,
                  k,
                  p,
                  outerBlockHeight,
                  i == q - 1 ? Math.min(1000, reduceTasks) : reduceTasks,
                  broadcast,
                  labelType,
                  i == q - 1);
        sbPath = new Path(btPath, BtJob.OUTPUT_SB + "-*");
        sqPath = new Path(btPath, BtJob.OUTPUT_SQ + "-*");
      }

      UpperTriangular bbtTriangular =
        SSVDHelper.loadAndSumUpperTriangularMatrices(new Path(btPath,
                                                              BtJob.OUTPUT_BBT
                                                                  + "-*"), conf);

      // convert bbt to something our eigensolver could understand
      assert bbtTriangular.columnSize() == k + p;

      /*
       * we currently use a 3rd party in-core eigensolver. So we need just a
       * dense array representation for it.
       */
      DenseMatrix bbtSquare = new DenseMatrix(k+p,k+p);

      for (int i = 0; i < k + p; i++) {
        for (int j = i; j < k + p; j++) {
          double val = bbtTriangular.getQuick(i, j);
          bbtSquare.setQuick(i, j, val);
          bbtSquare.setQuick(j, i, val);
        }
      }
      
      // MAHOUT-817
      if ( pcaMeanPath != null ) {
        Vector sq = SSVDHelper.loadAndSumUpVectors(sqPath, conf);
        Vector sb = SSVDHelper.loadAndSumUpVectors(sbPath, conf);
        Matrix mC = sq.cross(sb);
        
        bbtSquare.assign(mC,Functions.MINUS);
        bbtSquare.assign(mC.transpose(),Functions.MINUS);
        mC = null;
        
        Matrix outerSq = sq.cross(sq);
        outerSq.assign(Functions.mult(xisquaredlen));
        bbtSquare.assign(outerSq,Functions.PLUS);
        
      }

      EigenSolverWrapper eigenWrapper = new EigenSolverWrapper(SSVDHelper.extractRawData(bbtSquare));
      Matrix uHat = new DenseMatrix(eigenWrapper.getUHat());
      svalues = new DenseVector(eigenWrapper.getEigenValues());

      svalues.assign(Functions.SQRT);

      // save/redistribute UHat
      fs.mkdirs(uHatPath);
      DistributedRowMatrixWriter.write(uHatPath =
        new Path(uHatPath, "uhat.seq"), conf, uHat);

      // save sigma.
      SSVDHelper.saveVector(svalues,
                            svPath = new Path(svPath, "svalues.seq"),
                            conf);

      UJob ujob = null;
      if (computeU) {
        ujob = new UJob();
        ujob.run(conf,
                 new Path(btPath, BtJob.OUTPUT_Q + "-*"),
                 uHatPath,
                 svPath,
                 uPath,
                 k,
                 reduceTasks,
                 labelType,
                 cUHalfSigma);
        // actually this is map-only job anyway
      }

      VJob vjob = null;
      if (computeV) {
        vjob = new VJob();
        vjob.run(conf,
                 new Path(btPath, BtJob.OUTPUT_BT + "-*"),
                 pcaMeanPath,
                 sqPath,
                 uHatPath,
                 svPath,
                 vPath,
                 k,
                 reduceTasks,
                 cVHalfSigma);
      }

      if (ujob != null) {
        ujob.waitForCompletion();
        this.uPath = uPath.toString();
      }
      if (vjob != null) {
        vjob.waitForCompletion();
        this.vPath = vPath.toString();
      }

    } catch (InterruptedException exc) {
      throw new IOException("Interrupted", exc);
    } catch (ClassNotFoundException exc) {
      throw new IOException(exc);

    } finally {
      IOUtils.close(closeables);
    }

  }
<<<<<<< HEAD
=======

  private static Class<? extends Writable>
      sniffInputLabelType(Path[] inputPath, Configuration conf)
        throws IOException {
    FileSystem fs = FileSystem.get(conf);
    for (Path p : inputPath) {
      FileStatus[] fstats = fs.globStatus(p);
      if (fstats == null || fstats.length == 0) {
        continue;
      }

      FileStatus firstSeqFile;
      if (fstats[0].isDir()) {
        firstSeqFile = fs.listStatus(fstats[0].getPath(), PathFilters.logsCRCFilter())[0];
      } else {
        firstSeqFile = fstats[0];
      }

      SequenceFile.Reader r = null;
      try {
        r = new SequenceFile.Reader(fs, firstSeqFile.getPath(), conf);
        return r.getKeyClass().asSubclass(Writable.class);
      } finally {
        Closeables.closeQuietly(r);
      }
    }
    throw new IOException("Unable to open input files to determine input label type.");
  }

  private static final Pattern OUTPUT_FILE_PATTERN =
    Pattern.compile("(\\w+)-(m|r)-(\\d+)(\\.\\w+)?");

  static final Comparator<FileStatus> PARTITION_COMPARATOR =
    new Comparator<FileStatus>() {
      private final Matcher matcher = OUTPUT_FILE_PATTERN.matcher("");

      @Override
      public int compare(FileStatus o1, FileStatus o2) {
        matcher.reset(o1.getPath().getName());
        if (!matcher.matches()) {
          throw new IllegalArgumentException("Unexpected file name, unable to deduce partition #:"
              + o1.getPath());
        }
        int p1 = Integer.parseInt(matcher.group(3));
        matcher.reset(o2.getPath().getName());
        if (!matcher.matches()) {
          throw new IllegalArgumentException("Unexpected file name, unable to deduce partition #:"
              + o2.getPath());
        }

        int p2 = Integer.parseInt(matcher.group(3));
        return p1 - p2;
      }

    };

  /**
   * helper capabiltiy to load distributed row matrices into dense matrix (to
   * support tests mainly).
   * 
   * @param fs
   *          filesystem
   * @param glob
   *          FS glob
   * @param conf
   *          configuration
   * @return Dense matrix array
   * @throws IOException
   *           when I/O occurs.
   */
  public static double[][] loadDistributedRowMatrix(FileSystem fs,
                                                    Path glob,
                                                    Configuration conf)
    throws IOException {

    FileStatus[] files = fs.globStatus(glob);
    if (files == null) {
      return null;
    }

    List<double[]> denseData = Lists.newArrayList();

    /*
     * assume it is partitioned output, so we need to read them up in order of
     * partitions.
     */
    Arrays.sort(files, PARTITION_COMPARATOR);

    for (FileStatus fstat : files) {
      for (VectorWritable value : new SequenceFileValueIterable<VectorWritable>(fstat.getPath(),
                                                                                true,
                                                                                conf)) {
        Vector v = value.get();
        int size = v.size();
        double[] row = new double[size];
        for (int i = 0; i < size; i++) {
          row[i] = v.get(i);
        }
        // ignore row label.
        denseData.add(row);
      }
    }

    return denseData.toArray(new double[denseData.size()][]);
  }

  /**
   * Load multiplel upper triangular matrices and sum them up.
   * 
   * @param fs
   * @param glob
   * @param conf
   * @return the sum of upper triangular inputs.
   * @throws IOException
   */
  public static UpperTriangular
      loadAndSumUpperTriangularMatrices(FileSystem fs,
                                        Path glob,
                                        Configuration conf) throws IOException {

    FileStatus[] files = fs.globStatus(glob);
    if (files == null) {
      return null;
    }

    /*
     * assume it is partitioned output, so we need to read them up in order of
     * partitions.
     */
    Arrays.sort(files, PARTITION_COMPARATOR);

    DenseVector result = null;
    for (FileStatus fstat : files) {
      for (VectorWritable value : new SequenceFileValueIterable<VectorWritable>(fstat.getPath(),
                                                                                true,
                                                                                conf)) {
        Vector v = value.get();
        if (result == null) {
          result = new DenseVector(v);
        } else {
          result.addAll(v);
        }
      }
    }

    if (result == null) {
      throw new IOException("Unexpected underrun in upper triangular matrix files");
    }
    return new UpperTriangular(result);
  }

  /**
   * Load only one upper triangular matrix and issue error if mroe than one is
   * found.
   */
  public static UpperTriangular loadUpperTriangularMatrix(FileSystem fs,
                                                          Path glob,
                                                          Configuration conf)
    throws IOException {

    FileStatus[] files = fs.globStatus(glob);
    if (files == null) {
      return null;
    }

    /*
     * assume it is partitioned output, so we need to read them up in order of
     * partitions.
     */
    Arrays.sort(files, PARTITION_COMPARATOR);

    UpperTriangular result = null;
    for (FileStatus fstat : files) {
      for (VectorWritable value : new SequenceFileValueIterable<VectorWritable>(fstat.getPath(),
                                                                                true,
                                                                                conf)) {
        Vector v = value.get();
        if (result == null) {
          result = new UpperTriangular(v);
        } else {
          throw new IOException("Unexpected overrun in upper triangular matrix files");
        }
      }
    }

    if (result == null) {
      throw new IOException("Unexpected underrun in upper triangular matrix files");
    }
    return result;
  }

>>>>>>> 328abfa5
}<|MERGE_RESOLUTION|>--- conflicted
+++ resolved
@@ -554,198 +554,4 @@
     }
 
   }
-<<<<<<< HEAD
-=======
-
-  private static Class<? extends Writable>
-      sniffInputLabelType(Path[] inputPath, Configuration conf)
-        throws IOException {
-    FileSystem fs = FileSystem.get(conf);
-    for (Path p : inputPath) {
-      FileStatus[] fstats = fs.globStatus(p);
-      if (fstats == null || fstats.length == 0) {
-        continue;
-      }
-
-      FileStatus firstSeqFile;
-      if (fstats[0].isDir()) {
-        firstSeqFile = fs.listStatus(fstats[0].getPath(), PathFilters.logsCRCFilter())[0];
-      } else {
-        firstSeqFile = fstats[0];
-      }
-
-      SequenceFile.Reader r = null;
-      try {
-        r = new SequenceFile.Reader(fs, firstSeqFile.getPath(), conf);
-        return r.getKeyClass().asSubclass(Writable.class);
-      } finally {
-        Closeables.closeQuietly(r);
-      }
-    }
-    throw new IOException("Unable to open input files to determine input label type.");
-  }
-
-  private static final Pattern OUTPUT_FILE_PATTERN =
-    Pattern.compile("(\\w+)-(m|r)-(\\d+)(\\.\\w+)?");
-
-  static final Comparator<FileStatus> PARTITION_COMPARATOR =
-    new Comparator<FileStatus>() {
-      private final Matcher matcher = OUTPUT_FILE_PATTERN.matcher("");
-
-      @Override
-      public int compare(FileStatus o1, FileStatus o2) {
-        matcher.reset(o1.getPath().getName());
-        if (!matcher.matches()) {
-          throw new IllegalArgumentException("Unexpected file name, unable to deduce partition #:"
-              + o1.getPath());
-        }
-        int p1 = Integer.parseInt(matcher.group(3));
-        matcher.reset(o2.getPath().getName());
-        if (!matcher.matches()) {
-          throw new IllegalArgumentException("Unexpected file name, unable to deduce partition #:"
-              + o2.getPath());
-        }
-
-        int p2 = Integer.parseInt(matcher.group(3));
-        return p1 - p2;
-      }
-
-    };
-
-  /**
-   * helper capabiltiy to load distributed row matrices into dense matrix (to
-   * support tests mainly).
-   * 
-   * @param fs
-   *          filesystem
-   * @param glob
-   *          FS glob
-   * @param conf
-   *          configuration
-   * @return Dense matrix array
-   * @throws IOException
-   *           when I/O occurs.
-   */
-  public static double[][] loadDistributedRowMatrix(FileSystem fs,
-                                                    Path glob,
-                                                    Configuration conf)
-    throws IOException {
-
-    FileStatus[] files = fs.globStatus(glob);
-    if (files == null) {
-      return null;
-    }
-
-    List<double[]> denseData = Lists.newArrayList();
-
-    /*
-     * assume it is partitioned output, so we need to read them up in order of
-     * partitions.
-     */
-    Arrays.sort(files, PARTITION_COMPARATOR);
-
-    for (FileStatus fstat : files) {
-      for (VectorWritable value : new SequenceFileValueIterable<VectorWritable>(fstat.getPath(),
-                                                                                true,
-                                                                                conf)) {
-        Vector v = value.get();
-        int size = v.size();
-        double[] row = new double[size];
-        for (int i = 0; i < size; i++) {
-          row[i] = v.get(i);
-        }
-        // ignore row label.
-        denseData.add(row);
-      }
-    }
-
-    return denseData.toArray(new double[denseData.size()][]);
-  }
-
-  /**
-   * Load multiplel upper triangular matrices and sum them up.
-   * 
-   * @param fs
-   * @param glob
-   * @param conf
-   * @return the sum of upper triangular inputs.
-   * @throws IOException
-   */
-  public static UpperTriangular
-      loadAndSumUpperTriangularMatrices(FileSystem fs,
-                                        Path glob,
-                                        Configuration conf) throws IOException {
-
-    FileStatus[] files = fs.globStatus(glob);
-    if (files == null) {
-      return null;
-    }
-
-    /*
-     * assume it is partitioned output, so we need to read them up in order of
-     * partitions.
-     */
-    Arrays.sort(files, PARTITION_COMPARATOR);
-
-    DenseVector result = null;
-    for (FileStatus fstat : files) {
-      for (VectorWritable value : new SequenceFileValueIterable<VectorWritable>(fstat.getPath(),
-                                                                                true,
-                                                                                conf)) {
-        Vector v = value.get();
-        if (result == null) {
-          result = new DenseVector(v);
-        } else {
-          result.addAll(v);
-        }
-      }
-    }
-
-    if (result == null) {
-      throw new IOException("Unexpected underrun in upper triangular matrix files");
-    }
-    return new UpperTriangular(result);
-  }
-
-  /**
-   * Load only one upper triangular matrix and issue error if mroe than one is
-   * found.
-   */
-  public static UpperTriangular loadUpperTriangularMatrix(FileSystem fs,
-                                                          Path glob,
-                                                          Configuration conf)
-    throws IOException {
-
-    FileStatus[] files = fs.globStatus(glob);
-    if (files == null) {
-      return null;
-    }
-
-    /*
-     * assume it is partitioned output, so we need to read them up in order of
-     * partitions.
-     */
-    Arrays.sort(files, PARTITION_COMPARATOR);
-
-    UpperTriangular result = null;
-    for (FileStatus fstat : files) {
-      for (VectorWritable value : new SequenceFileValueIterable<VectorWritable>(fstat.getPath(),
-                                                                                true,
-                                                                                conf)) {
-        Vector v = value.get();
-        if (result == null) {
-          result = new UpperTriangular(v);
-        } else {
-          throw new IOException("Unexpected overrun in upper triangular matrix files");
-        }
-      }
-    }
-
-    if (result == null) {
-      throw new IOException("Unexpected underrun in upper triangular matrix files");
-    }
-    return result;
-  }
-
->>>>>>> 328abfa5
 }