--- conflicted
+++ resolved
@@ -11,11 +11,7 @@
 
   <groupId>org.apache.mahout</groupId>
   <artifactId>mahout-core</artifactId>
-<<<<<<< HEAD
   <version>0.1</version>
-=======
-  <version>0.2-SNAPSHOT</version>
->>>>>>> 676ecce8
   <name>Mahout core</name>
   <description>Scalable machine learning libraries</description>
 
